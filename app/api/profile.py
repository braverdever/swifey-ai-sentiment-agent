from fastapi import APIRouter, HTTPException, Request, Depends, File, UploadFile
from pydantic import BaseModel, EmailStr
from typing import Optional, List, Dict, Any
from datetime import date
from ..auth.middleware import verify_app_token
from ..db.supabase import get_supabase
import uuid
from fastapi import UploadFile, File
from typing import List
import uuid

router = APIRouter()

class Location(BaseModel):
    coords: Optional[Dict[str, Any]] = None
    timestamp: Optional[float] = None
    accuracy: Optional[float] = None
    latitude: Optional[float] = None
    longitude: Optional[float] = None


class UpdateProfileRequest(BaseModel):
    name: Optional[str] = None
    bio: Optional[str] = None
    email: Optional[EmailStr] = None
    gender: Optional[str] = None
    photos: Optional[List[str]] = None
    date_of_birth: Optional[date] = None
    location: Optional[Location] = None
    gender_preference: Optional[str] = None
    geographical_location: Optional[dict] = None
    selfie_url: Optional[str] = None
    matching_prompt: Optional[str] = None
    fcm_token: Optional[str] = None

class UserProfile(BaseModel):
    id: str
    name: Optional[str] = None
    bio: Optional[str] = None
    photos: Optional[List[str]] = None
    email: Optional[EmailStr] = None
    gender: Optional[str] = None
    date_of_birth: Optional[date] = None
    location: Optional[Location] = None
    gender_preference: Optional[List[str]] = None
    geographical_location: Optional[str] = None
    selfie_url: Optional[str] = None
    matching_prompt: Optional[str] = None
    fcm_token: Optional[str] = None
    created_at: Optional[str] = None
    updated_at: Optional[str] = None
    is_active: Optional[bool] = None
    verification_status: Optional[str] = None
    agent_id: Optional[str] = None

class ProfileResponse(BaseModel):
    success: bool
    message: str
    user: UserProfile

<<<<<<< HEAD

class MatchedUserProfile(BaseModel):
    id: str
    name: str
    date_of_birth: Optional[str] = None
    photos: Optional[List[str]] = None
    bio: Optional[str] = None
    email: str
    gender: str
    gender_preference: List[str]
    location: Optional[Location] = None
    debug_info: Optional[str] = None
    selfie_url: Optional[str] = None

class MatchedProfileResponse(BaseModel):
    success: bool
    message: str
    profiles: List[MatchedUserProfile]
=======
class SignedUrlRequest(BaseModel):
    count: int

class SignedUrlResponse(BaseModel):
    success: bool
    message: str
    urls: List[dict]
>>>>>>> 15dbea58

@router.put("/update")
async def update_user_profile(
    request: UpdateProfileRequest,
    user_id: str = Depends(verify_app_token)
):
    """
    Update user profile details.
    Requires a valid access token in Authorization header.
    """
    try:
        supabase = get_supabase()
        
        # Remove None values to only update provided fields
        update_data = request.model_dump(exclude_none=True)
        
        if not update_data:
            raise HTTPException(status_code=400, detail="No fields to update")
            
        # Update the profile
        result = supabase.table("profiles").update(
            update_data
        ).eq("id", user_id).execute()
        
        if not result.data:
            raise HTTPException(status_code=404, detail="Profile not found")
            
        return {
            "success": True,
            "message": "Profile updated successfully",
            "profile": result.data[0]
        }
    except Exception as e:
        raise HTTPException(status_code=500, detail=str(e))
    


@router.post("/new/photos")
async def upload_photos(
    files: List[UploadFile] = File(...),
    user_id: str = Depends(verify_app_token)
):
    """
    Upload photos to Supabase storage and return their IDs.
    Requires a valid access token in Authorization header.
    """
    try:
        supabase = get_supabase()
        uploaded_ids = []
        
        for file in files:
            # Generate unique ID for the file
            file_id = str(uuid.uuid4())
            file_path = f"{user_id}/{file_id}"
            
            # Read file content
            content = await file.read()
            
            # Upload to Supabase storage
            result = supabase.storage.from_("photos").upload(
                file_path,
                content,
                {"content-type": file.content_type}
            )
            
            uploaded_ids.append({
                "id": file_id,
                "path": file_path
            })
            
        return {
            "success": True,
            "message": f"Successfully uploaded {len(uploaded_ids)} photos",
            "photo_ids": uploaded_ids
        }
        
    except Exception as e:
        raise HTTPException(status_code=500, detail=str(e))



@router.get("/me", response_model=ProfileResponse)
async def get_my_profile(request: Request, user_id: str = Depends(verify_app_token)):
    """
    Get the current user's profile using their access token.
    """
    try:
        # Get user profile from Supabase
        supabase = get_supabase()
        response = supabase.from_("profiles").select("*").eq("id", user_id).single().execute()
        
        if not response.data:
            raise HTTPException(
                status_code=404,
                detail="Profile not found"
            )
            
        return {
            "success": True,
            "message": "Profile fetched successfully",
            "user": response.data
        }
        
    except HTTPException as e:
        raise e
    except Exception as e:
        raise HTTPException(
            status_code=500,
            detail=f"Error fetching profile: {str(e)}"
        )
<<<<<<< HEAD
    
@router.get("/matched_profiles", response_model=MatchedProfileResponse)
async def get_matched_profiles(
    user_id: str = Depends(verify_app_token),
    limit: int = 20,
    offset: int = 0
):
    try: 
        supabase = get_supabase()
        response = supabase.rpc("get_matched_profiles", {
            "p_user_id": user_id,
            "p_limit": limit,
            "p_offset": offset
        }).execute()  

        if response is None:
            return {
                "success": True,
                "message": "No matched profiles found",
                "profiles": [] 
            }
        
        return {
            "success": True,
            "message": "Matched profiles fetched successfully",
            "profiles": response.data 
        }
    except Exception as e: 
        raise HTTPException(status_code=500, detail=str(e))
    
=======

@router.post("/get-signed-urls", response_model=SignedUrlResponse)
async def get_signed_urls(
    request: SignedUrlRequest,
    user_id: str = Depends(verify_app_token)
):
    """
    Generate signed URLs for photo uploads.
    Requires a valid access token in Authorization header.
    """
    try:
        if request.count <= 0 or request.count > 6:
            raise HTTPException(
                status_code=400,
                detail="Count must be between 1 and 6"
            )

        supabase = get_supabase()
        signed_urls = []

        for _ in range(request.count):
            file_id = str(uuid.uuid4())
            file_path = f"{user_id}/{file_id}.jpg"
            
            # Get signed URL for upload
            signed_data = supabase.storage.from_("photos").create_signed_upload_url(
                file_path
            )
            
            # The response contains signed_url, token and path
            signed_urls.append({
                "id": file_id,
                "path": signed_data["path"],
                "signed_url": signed_data["signed_url"]
            })

        return {
            "success": True,
            "message": f"Generated {request.count} signed URLs",
            "urls": signed_urls
        }

    except HTTPException as e:
        raise e
    except Exception as e:
        print("Error details:", e)  # Add debug print
        raise HTTPException(
            status_code=500,
            detail=f"Error generating signed URLs: {str(e)}"
        )
>>>>>>> 15dbea58
<|MERGE_RESOLUTION|>--- conflicted
+++ resolved
@@ -58,8 +58,6 @@
     message: str
     user: UserProfile
 
-<<<<<<< HEAD
-
 class MatchedUserProfile(BaseModel):
     id: str
     name: str
@@ -77,7 +75,7 @@
     success: bool
     message: str
     profiles: List[MatchedUserProfile]
-=======
+      
 class SignedUrlRequest(BaseModel):
     count: int
 
@@ -85,7 +83,6 @@
     success: bool
     message: str
     urls: List[dict]
->>>>>>> 15dbea58
 
 @router.put("/update")
 async def update_user_profile(
@@ -196,7 +193,6 @@
             status_code=500,
             detail=f"Error fetching profile: {str(e)}"
         )
-<<<<<<< HEAD
     
 @router.get("/matched_profiles", response_model=MatchedProfileResponse)
 async def get_matched_profiles(
@@ -227,7 +223,6 @@
     except Exception as e: 
         raise HTTPException(status_code=500, detail=str(e))
     
-=======
 
 @router.post("/get-signed-urls", response_model=SignedUrlResponse)
 async def get_signed_urls(
@@ -277,5 +272,4 @@
         raise HTTPException(
             status_code=500,
             detail=f"Error generating signed URLs: {str(e)}"
-        )
->>>>>>> 15dbea58
+        )