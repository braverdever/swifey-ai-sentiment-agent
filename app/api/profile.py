from fastapi import APIRouter, HTTPException, Request, Depends, File, UploadFile
from pydantic import BaseModel, EmailStr
from typing import Optional, List, Dict, Any
from datetime import date
from ..auth.middleware import verify_app_token
from ..db.supabase import get_supabase
import uuid
from fastapi import UploadFile, File
from typing import List
import uuid
import asyncio


router = APIRouter()

class Location(BaseModel):
    coords: Optional[Dict[str, Any]] = None
    timestamp: Optional[float] = None
    accuracy: Optional[float] = None
    latitude: Optional[float] = None
    longitude: Optional[float] = None


class UpdateProfileRequest(BaseModel):
    name: Optional[str] = None
    bio: Optional[str] = None
    email: Optional[EmailStr] = None
    gender: Optional[str] = None
    photos: Optional[List[str]] = None
    date_of_birth: Optional[str] = None
    location: Optional[Location] = None
    gender_preference: Optional[List[str]] = None
    geographical_location: Optional[str] = None
    selfie_url: Optional[str] = None
    matching_prompt: Optional[str] = None
    fcm_token: Optional[str] = None
    agent_id: Optional[str] = None

class UserProfile(BaseModel):
    id: str
    name: Optional[str] = None
    bio: Optional[str] = None
    photos: Optional[List[str]] = None
    email: Optional[EmailStr] = None
    gender: Optional[str] = None
    date_of_birth: Optional[date] = None
    location: Optional[Location] = None
    gender_preference: Optional[List[str]] = None
    geographical_location: Optional[str] = None
    selfie_url: Optional[str] = None
    matching_prompt: Optional[str] = None
    fcm_token: Optional[str] = None
    created_at: Optional[str] = None
    updated_at: Optional[str] = None
    is_active: Optional[bool] = None
    verification_status: Optional[str] = None
    agent_id: Optional[str] = None
    profile_reviews: Optional[List[Dict[str, Any]]] = None

class ProfileResponse(BaseModel):
    success: bool
    message: str
    user: UserProfile

class MatchedUserProfile(BaseModel):
    id: str
    name: str
    date_of_birth: Optional[str] = None
    photos: Optional[List[str]] = None
    bio: Optional[str] = None
    email: str
    gender: str
    gender_preference: List[str]
    location: Optional[Location] = None
    debug_info: Optional[str] = None
    selfie_url: Optional[str] = None

class MatchedProfileResponse(BaseModel):
    success: bool
    message: str
    profiles: List[MatchedUserProfile]
      
class SignedUrlRequest(BaseModel):
    count: int

class SignedUrlResponse(BaseModel):
    success: bool
    message: str
    urls: List[dict]

class ProfileCountResponse(BaseModel):
    success: bool
    message: str
    count: int

@router.get("/count", response_model=ProfileCountResponse)
async def get_profile_count():
    """
    Get total number of approved profiles in the app.
    """
    try:
        supabase = get_supabase()
        
        # Query profiles table for approved profiles
        response = supabase.from_("profiles").select("id", count="exact").eq("verification_status", "approved").execute()

        count = response.count if response.count is not None else 0

        return {
            "success": True,
            "message": "Profile count fetched successfully",
            "count": count
        }

    except Exception as e:
        raise HTTPException(status_code=500, detail=str(e))

@router.put("/update")
async def update_user_profile(
    request: UpdateProfileRequest,
    user_id: str = Depends(verify_app_token)
):
    """
    Update user profile details.
    For name, bio, and photos:
    - If they were previously null/empty, update directly
    - If they already had values, create review entries
    Other fields are updated directly.
    """
    try:
        supabase = get_supabase()
        
        # Remove None values to only update provided fields
        update_data = request.model_dump(exclude_none=True)
        
        if not update_data:
            raise HTTPException(status_code=400, detail="No fields to update")

        # Get current profile data
        current_profile = supabase.table("profiles").select("*").eq("id", user_id).single().execute()
        
        if not current_profile.data:
            raise HTTPException(status_code=404, detail="Profile not found")

        # Fields that need review after initial setup
        review_fields = {"name", "bio", "photos"}
        direct_update_data = {}
        review_entries = []

        for field, new_value in update_data.items():
            if field in review_fields:
                current_value = current_profile.data.get(field)
                
                # If current value is None/empty, update directly
                if current_value is None or current_value == "" or (isinstance(current_value, list) and len(current_value) == 0):
                    direct_update_data[field] = new_value
                else:
                    # Create review entry
                    review_entries.append({
                        "id": str(uuid.uuid4()),
                        "profile_id": user_id,
                        "attribute": field,
                        "current_value": str(current_value),
                        "proposed_value": str(new_value),
                        "review_status": "pending",
                        "created_at": "now()",
                    })
            else:
                # Other fields update directly
                direct_update_data[field] = new_value

        # Perform direct updates if any
        if direct_update_data:
            result = supabase.table("profiles").update(
                direct_update_data
            ).eq("id", user_id).execute()

        # Create review entries if any
        if review_entries:
            supabase.table("profile_reviews").insert(review_entries).execute()

        # Get updated profile
        updated_profile = supabase.table("profiles").select("*").eq("id", user_id).single().execute()
            
        return {
            "success": True,
            "message": "Profile update processed successfully",
            "profile": updated_profile.data
        }
    except Exception as e:
        raise HTTPException(status_code=500, detail=str(e))

@router.get("/me", response_model=ProfileResponse)
async def get_my_profile(request: Request, user_id: str = Depends(verify_app_token)):
    """
    Get the current user's profile using their access token.
    """
    try:
        supabase = get_supabase()
<<<<<<< HEAD
        response = supabase.from_("profiles").select("""
            *,
            profile_reviews(*),
            review_history(*)
        """).eq("id", user_id).single().execute()
=======
>>>>>>> 73eaf53d
        
        # Execute queries sequentially since parallel execution causes type issues
        profile_response = supabase.from_("profiles").select("*").eq("id", user_id).single().execute()
        reviews_response = supabase.from_("profile_reviews").select("*").eq("profile_id", user_id).execute()

        if not profile_response.data:
            raise HTTPException(
                status_code=404,
                detail="Profile not found"
            )

        # Create a copy of the profile data to avoid modifying the response object
        profile_data = dict(profile_response.data)
        
        # Add reviews data if profile exists
        profile_data["profile_reviews"] = reviews_response.data

        print(profile_data)
            
        return {
            "success": True,
            "message": "Profile fetched successfully", 
            "user": profile_data
        }
    except HTTPException as e:
        raise e
    except Exception as e:
        raise HTTPException(
            status_code=500,
            detail=f"Error fetching profile: {str(e)}"
        )
    
@router.get("/matched_profiles", response_model=MatchedProfileResponse)
async def get_matched_profiles(
    user_id: str = Depends(verify_app_token),
    limit: int = 20,
    offset: int = 0
):
    try: 
        supabase = get_supabase()
        response = supabase.rpc("get_matched_profiles", {
            "p_user_id": user_id,
            "p_limit": limit,
            "p_offset": offset
        }).execute()  

        if response is None:
            return {
                "success": True,
                "message": "No matched profiles found",
                "profiles": [] 
            }
        
        return {
            "success": True,
            "message": "Matched profiles fetched successfully",
            "profiles": response.data 
        }
    except Exception as e: 
        raise HTTPException(status_code=500, detail=str(e))
    

@router.post("/get-signed-urls", response_model=SignedUrlResponse)
async def get_signed_urls(
    request: SignedUrlRequest,
    user_id: str = Depends(verify_app_token)
):
    """
    Generate signed URLs for photo uploads.
    Requires a valid access token in Authorization header.
    """
    try:
        if request.count <= 0 or request.count > 6:
            raise HTTPException(
                status_code=400,
                detail="Count must be between 1 and 6"
            )

        supabase = get_supabase()
        signed_urls = []

        for _ in range(request.count):
            file_id = str(uuid.uuid4())
            file_path = f"{user_id}/{file_id}.jpg"
            
            # Get signed URL for upload
            signed_data = supabase.storage.from_("photos").create_signed_upload_url(
                file_path
            )
            
            # The response contains signed_url, token and path
            signed_urls.append({
                "id": file_id,
                "path": signed_data["path"],
                "signed_url": signed_data["signed_url"]
            })

        return {
            "success": True,
            "message": f"Generated {request.count} signed URLs",
            "urls": signed_urls
        }

    except HTTPException as e:
        raise e
    except Exception as e:
        print("Error details:", e)  # Add debug print
        raise HTTPException(
            status_code=500,
            detail=f"Error generating signed URLs: {str(e)}"
        )

@router.get("/get-approved-profiles-count")
async def get_approved_profiles_count(user_id: str = Depends(verify_app_token)):
    try:
        supabase = get_supabase()
        response = supabase.from_("profiles").select("*").eq("verification_status", "approved").execute()
        
        return {
            "success": True,
            "count": len(response.data) if response.data is not None else 0
        }
    except Exception as e:
        raise HTTPException(status_code=500, detail=str(e))
<|MERGE_RESOLUTION|>--- conflicted
+++ resolved
@@ -197,14 +197,6 @@
     """
     try:
         supabase = get_supabase()
-<<<<<<< HEAD
-        response = supabase.from_("profiles").select("""
-            *,
-            profile_reviews(*),
-            review_history(*)
-        """).eq("id", user_id).single().execute()
-=======
->>>>>>> 73eaf53d
         
         # Execute queries sequentially since parallel execution causes type issues
         profile_response = supabase.from_("profiles").select("*").eq("id", user_id).single().execute()
